--- conflicted
+++ resolved
@@ -647,28 +647,6 @@
                 
     def _display_image_for_selection(self, image_path):
         self._debug_log(f"Displaying image for selection: {image_path}")
-<<<<<<< HEAD
-        try:
-            # Display image fullscreen to create a freeze effect
-            if shutil.which("feh"):
-                subprocess.Popen(["feh", "--fullscreen", "--borderless", "--hide-pointer", image_path])
-                notify_send("Screen frozen. Press q or Escape to unfreeze.")
-            elif shutil.which("eog"):
-                subprocess.Popen(["eog", "--fullscreen", image_path])
-                notify_send("Screen frozen. Press F11 or Escape to unfreeze.")
-            elif shutil.which("mpv"):
-                subprocess.Popen(["mpv", "--fullscreen", "--image-display-duration=inf", image_path])
-                notify_send("Screen frozen. Press q or Escape to unfreeze.")
-            elif shutil.which("xdg-open"):
-                subprocess.Popen(["xdg-open", image_path])
-                notify_send("Screen frozen. Close the viewer to unfreeze.")
-            else:
-                notify_send("No image viewer found. Install feh, eog, or mpv for best results.")
-        except Exception as e:
-            self._debug_log(f"Error displaying image: {e}")
-            notify_send(f"Error displaying image: {e}")
-            
-=======
         
         # Check if file exists and has content
         if not os.path.exists(image_path):
@@ -787,7 +765,6 @@
                 except OSError:
                     pass
 
->>>>>>> 31b452cb
     def _copy_to_clipboard(self, text: str):
         cmd_args = list(self._config.clip_args or CLIP_COPY_ARGS)
         try:
@@ -1039,8 +1016,6 @@
     print("Purged all downloaded manga-ocr data.")
 
 
-<<<<<<< HEAD
-=======
 def try_alternative_screenshot(screenshot_path: str, debug=False):
     """
     Try alternative methods to take a screenshot if the primary methods are failing.
@@ -1082,7 +1057,6 @@
         return False
 
 
->>>>>>> 31b452cb
 def run_screenshot_copy(full_screen=False):
     with tempfile.NamedTemporaryFile(suffix=".png", delete=False) as screenshot_file:
         try:
@@ -1117,36 +1091,16 @@
     
 def run_select_freeze(image_path=None):
     try:
-<<<<<<< HEAD
-        ensure_listening()
-        
-        if image_path is not None:
-=======
         debug_log("Starting select_freeze operation", args.debug)
         ensure_listening()
         
         if image_path is not None:
             debug_log(f"Using provided image: {image_path}", args.debug)
->>>>>>> 31b452cb
             # Use the provided image directly
             write_command_to_pipe("select", image_path)
             return
 
         with tempfile.NamedTemporaryFile(suffix=".png", delete=False) as screenshot_file:
-<<<<<<< HEAD
-            try:
-                # Take screenshot of active monitor to create freeze effect
-                take_screenshot(screenshot_file.name, active_monitor=True)
-            except subprocess.CalledProcessError as ex:
-                raise ScreenshotCancelled() from ex
-                
-            # Add small delay to ensure file is written
-            time.sleep(0.1)
-            
-            try:
-                write_command_to_pipe("select", screenshot_file.name)
-            except IOError as e:
-=======
             debug_log(f"Creating screenshot at: {screenshot_file.name}", args.debug)
             
             screenshot_success = False
@@ -1192,7 +1146,6 @@
                 write_command_to_pipe("select", screenshot_file.name)
             except IOError as e:
                 debug_log(f"Failed to communicate with OCR service: {e}", args.debug)
->>>>>>> 31b452cb
                 notify_send(f"Failed to communicate with OCR service: {e}")
                 # Cleanup
                 os.unlink(screenshot_file.name)
@@ -1200,9 +1153,6 @@
     except KeyboardInterrupt:
         notify_send("Select freeze cancelled by user")
         sys.exit(1)
-<<<<<<< HEAD
-    
-=======
     except Exception as e:
         debug_log(f"Unexpected error in select_freeze: {e}\n{traceback.format_exc()}", args.debug)
         notify_send(f"Error: {e}")
@@ -1407,7 +1357,6 @@
         return False
 
 
->>>>>>> 31b452cb
 def create_args_parser() -> argparse.ArgumentParser:
     parser = argparse.ArgumentParser(
         description="An OCR tool that uses Transformers.",
@@ -1432,15 +1381,9 @@
     screenshot_parser = subparsers.add_parser("screenshot", help="Take a screenshot of all screens and copy to clipboard.")
     screenshot_parser.set_defaults(func=lambda _args: run_screenshot_copy(full_screen=True))
     
-<<<<<<< HEAD
-    select_parser = subparsers.add_parser("select", help="Freeze a selected area of the screen for later OCR.")
-    select_parser.add_argument("--image-path", help="Path to image to freeze.", metavar="<path>", default=None)
-    select_parser.set_defaults(func=lambda args: run_select_freeze(image_path=args.image_path))
-=======
     select_parser = subparsers.add_parser("select", help="Freeze the current screen by taking a screenshot and displaying it fullscreen.")
     select_parser.add_argument("--image-path", help="Path to image to freeze instead of taking a screenshot.", metavar="<path>", default=None)
     select_parser.set_defaults(func=lambda args: run_select_standalone(image_path=args.image_path))
->>>>>>> 31b452cb
 
     download_parser = subparsers.add_parser("download", help="Download OCR files.")
     download_parser.set_defaults(func=lambda _args: download_manga_ocr())
